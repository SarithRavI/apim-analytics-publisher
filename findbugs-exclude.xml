--- conflicted
+++ resolved
@@ -59,19 +59,6 @@
         <Bug pattern="IMPROPER_UNICODE"/>
     </Match>
     <Match>
-<<<<<<< HEAD
-        <Class name="org.wso2.am.analytics.publisher.reporter.moesif.EventQueue"/>
-        <Bug pattern="RV_RETURN_VALUE_IGNORED_BAD_PRACTICE"/>
-    </Match>
-    <Match>
-        <Class name="org.wso2.am.analytics.publisher.retriever.MoesifKeyRetriever$1"/>
-        <Bug Pattern="SIC_INNER_SHOULD_BE_STATIC_ANON"/>
-    </Match>
-    <Match>
-        <Class name="org.wso2.am.analytics.publisher.retriever.MoesifKeyRetriever"/>
-        <Bug Pattern="URLCONNECTION_SSRF_FD"/>
-=======
         <Bug pattern="CRLF_INJECTION_LOGS"/>
->>>>>>> 8edf31f8
     </Match>
 </FindBugsFilter>