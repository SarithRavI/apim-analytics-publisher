/*
 * Copyright (c) 2023, WSO2 LLC. (http://www.wso2.org) All Rights Reserved.
 *
 * WSO2 LLC. licenses this file to you under the Apache License,
 * Version 2.0 (the "License"); you may not use this file except
 * in compliance with the License.
 * You may obtain a copy of the License at
 *
 *     http://www.apache.org/licenses/LICENSE-2.0
 *
 * Unless required by applicable law or agreed to in writing,
 * software distributed under the License is distributed on an
 * "AS IS" BASIS, WITHOUT WARRANTIES OR CONDITIONS OF ANY
 * KIND, either express or implied. See the License for the
 * specific language governing permissions and limitations
 * under the License.
 */
package org.wso2.am.analytics.publisher.reporter.moesif.util;

/**
 * Class for constants related to external Moesif microservice.
 */
public class MoesifMicroserviceConstants {
<<<<<<< HEAD
    public static final String DETAIL_URL = "https://microservice:8080/moesif_key/";
    public static final String LIST_URL = "https://microservice:8080/moesif_key";
=======
    public static final String DETAIL_URL = "http://microservice:8080/moesif_key/";
    public static final String LIST_URL = "http://microservice:8080/moesif_key";
>>>>>>> 81a11967
    public static final String DETAIL_URL_WITH_QUERY = "http://microservice:8080/moesif_key/?org_id=";
    public static final String GA_USERNAME_CONFIG_KEY = "gaAuthUsername";
    public static final String GA_PWD_CONFIG_KEY = "gaAuthPwd";
    public static final String CONTENT_TYPE = "application/json";
    public static final String QUERY_PARAM = "org_id";
    public static final int NUM_RETRY_ATTEMPTS = 3;
    public static final long TIME_TO_WAIT = 10000;
    public static final int NUM_RETRY_ATTEMPTS_PUBLISH = 3;
    public static final long TIME_TO_WAIT_PUBLISH = 10000;
    public static final int REQUEST_READ_TIMEOUT = 10000;
    public static final long PERIODIC_CALL_DELAY = 300000;

}<|MERGE_RESOLUTION|>--- conflicted
+++ resolved
@@ -21,13 +21,8 @@
  * Class for constants related to external Moesif microservice.
  */
 public class MoesifMicroserviceConstants {
-<<<<<<< HEAD
-    public static final String DETAIL_URL = "https://microservice:8080/moesif_key/";
-    public static final String LIST_URL = "https://microservice:8080/moesif_key";
-=======
     public static final String DETAIL_URL = "http://microservice:8080/moesif_key/";
     public static final String LIST_URL = "http://microservice:8080/moesif_key";
->>>>>>> 81a11967
     public static final String DETAIL_URL_WITH_QUERY = "http://microservice:8080/moesif_key/?org_id=";
     public static final String GA_USERNAME_CONFIG_KEY = "gaAuthUsername";
     public static final String GA_PWD_CONFIG_KEY = "gaAuthPwd";
