/*
 * Copyright (c) 2021, WSO2 Inc. (http://www.wso2.org) All Rights Reserved.
 *
 * WSO2 Inc. licenses this file to you under the Apache License,
 * Version 2.0 (the "License"); you may not use this file except
 * in compliance with the License.
 * You may obtain a copy of the License at
 *
 *     http://www.apache.org/licenses/LICENSE-2.0
 *
 * Unless required by applicable law or agreed to in writing,
 * software distributed under the License is distributed on an
 * "AS IS" BASIS, WITHOUT WARRANTIES OR CONDITIONS OF ANY
 * KIND, either express or implied. See the License for the
 * specific language governing permissions and limitations
 * under the License.
 */

package org.wso2.am.analytics.publisher.reporter.cloud;

import com.azure.core.amqp.AmqpRetryMode;
import com.azure.core.amqp.AmqpRetryOptions;
import org.slf4j.Logger;
import org.slf4j.LoggerFactory;
import org.wso2.am.analytics.publisher.client.EventHubClient;
import org.wso2.am.analytics.publisher.exception.MetricCreationException;
import org.wso2.am.analytics.publisher.reporter.AbstractMetricReporter;
import org.wso2.am.analytics.publisher.reporter.CounterMetric;
import org.wso2.am.analytics.publisher.reporter.MetricSchema;
import org.wso2.am.analytics.publisher.reporter.TimerMetric;
import org.wso2.am.analytics.publisher.util.Constants;

import java.time.Duration;
import java.util.List;
import java.util.Map;

/**
 * Choreo Metric Reporter Implementation. This implementation is responsible for sending analytics data into Choreo
 * cloud in a secure and reliable way.
 */
public class DefaultAnalyticsMetricReporter extends AbstractMetricReporter {
<<<<<<< HEAD
    private static final Logger log = LoggerFactory.getLogger(DefaultAnalyticsMetricReporter.class);
    private EventQueue eventQueue;
=======
    private static final Logger log = Logger.getLogger(DefaultAnalyticsMetricReporter.class);
    protected EventQueue eventQueue;
>>>>>>> 1c527183

    public DefaultAnalyticsMetricReporter(Map<String, String> properties) throws MetricCreationException {
        super(properties);
        int queueSize = Constants.DEFAULT_QUEUE_SIZE;
        int workerThreads = Constants.DEFAULT_WORKER_THREADS;
        int flushingDelay = Constants.DEFAULT_FLUSHING_DELAY;
        if (properties.get(Constants.QUEUE_SIZE) != null) {
            queueSize = Integer.parseInt(properties.get(Constants.QUEUE_SIZE));
        }
        if (properties.get(Constants.WORKER_THREAD_COUNT) != null) {
            workerThreads = Integer.parseInt(properties.get(Constants.WORKER_THREAD_COUNT));
        }
        if (properties.get(Constants.CLIENT_FLUSHING_DELAY) != null) {
            flushingDelay = Integer.parseInt(properties.get(Constants.CLIENT_FLUSHING_DELAY));
        }
        String authToken = properties.get(Constants.AUTH_API_TOKEN);
        String authEndpoint = properties.get(Constants.AUTH_API_URL);
        AmqpRetryOptions retryOptions = createRetryOptions(properties);
        EventHubClient client = new EventHubClient(authEndpoint, authToken, retryOptions);
        eventQueue = new EventQueue(queueSize, workerThreads, client, flushingDelay);
    }

    private AmqpRetryOptions createRetryOptions(Map<String, String> properties) {
        int maxRetries = Constants.DEFAULT_MAX_RETRIES;
        int delay = Constants.DEFAULT_DELAY;
        int maxDelay = Constants.DEFAULT_MAX_DELAY;
        int tryTimeout = Constants.DEFAULT_TRY_TIMEOUT;
        AmqpRetryMode retryMode = AmqpRetryMode.FIXED;
        if (properties.get(Constants.EVENTHUB_CLIENT_MAX_RETRIES) != null) {
            int tempMaxRetries = Integer.parseInt(properties.get(Constants.EVENTHUB_CLIENT_MAX_RETRIES));
            if (tempMaxRetries > 0) {
                maxRetries = tempMaxRetries;
            } else {
                log.warn("Provided " + Constants.EVENTHUB_CLIENT_MAX_RETRIES + "value is less than 0 and not "
                                 + "acceptable. Hence using the default value.");
            }
        }
        if (properties.get(Constants.EVENTHUB_CLIENT_DELAY) != null) {
            int tempDelay = Integer.parseInt(properties.get(Constants.EVENTHUB_CLIENT_DELAY));
            if (tempDelay > 0) {
                delay = tempDelay;
            } else {
                log.warn("Provided " + Constants.EVENTHUB_CLIENT_DELAY + "value is less than 0 and not acceptable. "
                                 + "Hence using the default value.");
            }
        }
        if (properties.get(Constants.EVENTHUB_CLIENT_MAX_DELAY) != null) {
            int tempMaxDelay = Integer.parseInt(properties.get(Constants.EVENTHUB_CLIENT_MAX_DELAY));
            if (tempMaxDelay > 0) {
                maxDelay = tempMaxDelay;
            } else {
                log.warn("Provided " + Constants.EVENTHUB_CLIENT_MAX_DELAY + "value is less than 0 and not acceptable. "
                                 + "Hence using the default value.");
            }
        }
        if (properties.get(Constants.EVENTHUB_CLIENT_TRY_TIMEOUT) != null) {
            int tempTryTimeout = Integer.parseInt(properties.get(Constants.EVENTHUB_CLIENT_TRY_TIMEOUT));
            if (tempTryTimeout > 0) {
                tryTimeout = tempTryTimeout;
            } else {
                log.warn("Provided " + Constants.EVENTHUB_CLIENT_TRY_TIMEOUT + "value is less than 0 and not "
                                 + "acceptable. Hence using the default value.");
            }
        }
        if (properties.get(Constants.EVENTHUB_CLIENT_RETRY_MODE) != null) {
            String tempRetryMode = properties.get(Constants.EVENTHUB_CLIENT_RETRY_MODE);
            if (tempRetryMode.equals(Constants.FIXED)) {
                //do nothing
            } else if (tempRetryMode.equals(Constants.EXPONENTIAL)) {
                retryMode = AmqpRetryMode.EXPONENTIAL;
            } else {
                log.warn("Provided " + Constants.EVENTHUB_CLIENT_RETRY_MODE + "value is not supported. Hence will "
                                 + "using the default value.");
            }
        }
        return new AmqpRetryOptions()
                .setDelay(Duration.ofSeconds(delay))
                .setMaxRetries(maxRetries)
                .setMaxDelay(Duration.ofSeconds(maxDelay))
                .setTryTimeout(Duration.ofSeconds(tryTimeout))
                .setMode(retryMode);

    }

    @Override
    protected void validateConfigProperties(Map<String, String> properties) throws MetricCreationException {
        if (properties != null) {
            List<String> requiredProperties = DefaultInputValidator.getInstance().getConfigProperties();
            for (String property : requiredProperties) {
                if (properties.get(property) == null || properties.get(property).isEmpty()) {
                    throw new MetricCreationException(property + " is missing in config data");
                }
            }
        } else {
            throw new MetricCreationException("Configuration properties cannot be null");
        }
    }

    @Override
    protected CounterMetric createCounter(String name, MetricSchema schema) throws MetricCreationException {
        DefaultCounterMetric counterMetric = new DefaultCounterMetric(name, eventQueue, schema);
        return counterMetric;
    }

    @Override
    protected TimerMetric createTimer(String name) {
        return null;
    }

}<|MERGE_RESOLUTION|>--- conflicted
+++ resolved
@@ -39,13 +39,9 @@
  * cloud in a secure and reliable way.
  */
 public class DefaultAnalyticsMetricReporter extends AbstractMetricReporter {
-<<<<<<< HEAD
+
     private static final Logger log = LoggerFactory.getLogger(DefaultAnalyticsMetricReporter.class);
-    private EventQueue eventQueue;
-=======
-    private static final Logger log = Logger.getLogger(DefaultAnalyticsMetricReporter.class);
     protected EventQueue eventQueue;
->>>>>>> 1c527183
 
     public DefaultAnalyticsMetricReporter(Map<String, String> properties) throws MetricCreationException {
         super(properties);
