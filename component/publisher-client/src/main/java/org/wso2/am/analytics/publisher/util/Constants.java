/*
 * Copyright (c) 2021, WSO2 Inc. (http://www.wso2.org) All Rights Reserved.
 *
 * WSO2 Inc. licenses this file to you under the Apache License,
 * Version 2.0 (the "License"); you may not use this file except
 * in compliance with the License.
 * You may obtain a copy of the License at
 *
 *     http://www.apache.org/licenses/LICENSE-2.0
 *
 * Unless required by applicable law or agreed to in writing,
 * software distributed under the License is distributed on an
 * "AS IS" BASIS, WITHOUT WARRANTIES OR CONDITIONS OF ANY
 * KIND, either express or implied. See the License for the
 * specific language governing permissions and limitations
 * under the License.
 */

package org.wso2.am.analytics.publisher.util;

/**
 * Class to hold String constants.
 */
public class Constants {
    //Event attribute names
    public static final String CORRELATION_ID = "correlationId";
    public static final String KEY_TYPE = "keyType";
    public static final String API_ID = "apiId";
    public static final String API_NAME = "apiName";
    public static final String API_CONTEXT = "apiContext";
    public static final String USER_NAME = "userName";
    public static final String API_VERSION = "apiVersion";
    public static final String API_CREATION = "apiCreator";
    public static final String API_METHOD = "apiMethod";
    public static final String API_RESOURCE_TEMPLATE = "apiResourceTemplate";
    public static final String API_CREATOR_TENANT_DOMAIN = "apiCreatorTenantDomain";
    public static final String DESTINATION = "destination";
    public static final String APPLICATION_ID = "applicationId";
    public static final String APPLICATION_NAME = "applicationName";
    public static final String APPLICATION_OWNER = "applicationOwner";
    public static final String REGION_ID = "regionId";
    public static final String ORGANIZATION_ID = "organizationId";
    public static final String GATEWAY_TYPE = "gatewayType";
    public static final String USER_AGENT_HEADER = "userAgentHeader";
    public static final String USER_AGENT = "userAgent";
    public static final String PLATFORM = "platform";
    public static final String PROXY_RESPONSE_CODE = "proxyResponseCode";
    public static final String TARGET_RESPONSE_CODE = "targetResponseCode";
    public static final String RESPONSE_CACHE_HIT = "responseCacheHit";
    public static final String RESPONSE_LATENCY = "responseLatency";
    public static final String BACKEND_LATENCY = "backendLatency";
    public static final String REQUEST_MEDIATION_LATENCY = "requestMediationLatency";
    public static final String RESPONSE_MEDIATION_LATENCY = "responseMediationLatency";
    public static final String REQUEST_TIMESTAMP = "requestTimestamp";
    public static final String EVENT_TYPE = "eventType";
    public static final String API_TYPE = "apiType";
    public static final String USER_IP = "userIp";
    public static final String ERROR_TYPE = "errorType";
    public static final String ERROR_CODE = "errorCode";
    public static final String ERROR_MESSAGE = "errorMessage";
    public static final String PROPERTIES = "properties";

    //Builder event types
    public static final String RESPONSE_EVENT_TYPE = "response";
    public static final String FAULT_EVENT_TYPE = "fault";

    //Reporter config properties
    public static final String AUTH_API_URL = "auth.api.url";
    public static final String AUTH_API_TOKEN = "auth.api.token";

    //Proxy configs
    public static final String PROXY_ENABLE = "proxy_config_enable";
    public static final String PROXY_HOST = "proxy_config_host";
    public static final String PROXY_PORT = "proxy_config_port";
    public static final String PROXY_USERNAME = "proxy_config_username";
    public static final String PROXY_PASSWORD = "proxy_config_password";
    public static final String PROXY_PROTOCOL = "proxy_config_protocol";
    public static final String KEYSTORE_LOCATION = "keystore_location";
    public static final String KEYSTORE_PASSWORD = "keystore_password";
    public static final String HTTPS_PROTOCOL = "https";
    public static final String HTTP_PROTOCOL = "http";
    public static final String KEYSTORE_TYPE = "JKS";

    //Reporter constants
    public static final String DEFAULT_REPORTER = "default";
    public static final String ELK_REPORTER = "elk";

    //EventHub Client retry options constants
    public static final int DEFAULT_MAX_RETRIES = 2;
    public static final int DEFAULT_DELAY = 15;
    public static final int DEFAULT_MAX_DELAY = 30;
    public static final int DEFAULT_TRY_TIMEOUT = 30;
    public static final String EVENTHUB_CLIENT_MAX_RETRIES = "eventhub.client.max.retries";
    public static final String EVENTHUB_CLIENT_DELAY = "eventhub.client.delay";
    public static final String EVENTHUB_CLIENT_MAX_DELAY = "eventhub.client.max.delay";
    public static final String EVENTHUB_CLIENT_TRY_TIMEOUT = "eventhub.client.try.timeout";
    public static final String EVENTHUB_CLIENT_RETRY_MODE = "eventhub.client.retry.mode";
    public static final String FIXED = "fixed";
    public static final String EXPONENTIAL = "exponential";

    public static final String UNKNOWN_VALUE = "UNKNOWN";
    public static final String WORKER_THREAD_COUNT = "worker.thread.count";
    public static final String QUEUE_SIZE = "queue.size";
    public static final String CLIENT_FLUSHING_DELAY = "client.flushing.delay";
    public static final int DEFAULT_QUEUE_SIZE = 20000;
    public static final int DEFAULT_WORKER_THREADS = 1;
    public static final int DEFAULT_FLUSHING_DELAY = 15;
    public static final int USER_AGENT_DEFAULT_CACHE_SIZE = 50;

    // Moesif sdk related constants
    public static final String MOESIF_CONTENT_TYPE_HEADER = "application/json";
<<<<<<< HEAD
    public static final String MOESIF_CONTENT_TYPE_KEY = "Content-Type";
    public static final String MOESIF_USER_AGENT_KEY = "User-Agent";
=======

>>>>>>> 88eb22b6
}<|MERGE_RESOLUTION|>--- conflicted
+++ resolved
@@ -109,10 +109,6 @@
 
     // Moesif sdk related constants
     public static final String MOESIF_CONTENT_TYPE_HEADER = "application/json";
-<<<<<<< HEAD
     public static final String MOESIF_CONTENT_TYPE_KEY = "Content-Type";
     public static final String MOESIF_USER_AGENT_KEY = "User-Agent";
-=======
-
->>>>>>> 88eb22b6
 }