--- conflicted
+++ resolved
@@ -30,9 +30,9 @@
     public String getName();
 
     /**
-<<<<<<< HEAD
-     * Returns the schema of the metric. For Metrics which does not need schema support return null
-     * @return Assigned schema of the Metric
+     * Method to get schema name
+     *
+     * @return Schema name of this Metric
      */
     public MetricSchema getSchema();
 
@@ -42,11 +42,4 @@
      * @return MetricEventBuilder conforming to schema of Metric
      */
     public MetricEventBuilder getEventBuilder();
-=======
-     * Method to get schema name
-     *
-     * @return Schema name of this Metric
-     */
-    public MetricSchema getSchema();
->>>>>>> 29a93522
 }